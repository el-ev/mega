--- conflicted
+++ resolved
@@ -1,24 +1,6 @@
 //!
 //!
 //!
-<<<<<<< HEAD
-//!
-
-use std::sync::mpsc::Receiver;
-
-use venus::{errors::GitError, internal::pack::entry::Entry};
-
-use crate::internal::pack::Pack;
-
-impl Pack {
-    pub fn encode(&self, receiver: Receiver<Entry>) -> Result<(), GitError> {
-        for entry in receiver {
-            println!("receive entry: {}", entry.hash);
-            self.pool.execute(move || {
-                // do something complex work
-            })
-        }
-=======
 
 use flate2::write::ZlibEncoder;
 use sha1::{Digest, Sha1};
@@ -157,44 +139,12 @@
         inflate.flush().expect("zlib flush should never failed");
         let compressed_data = inflate.finish().expect("zlib compress should never failed");
         self.write_all_and_update_hash(&compressed_data);
->>>>>>> fa4a0479
         Ok(())
     }
 }
 
 #[cfg(test)]
 mod tests {
-<<<<<<< HEAD
-    use std::{path::PathBuf, str::FromStr, sync::mpsc, thread, time::Duration};
-
-    use venus::{
-        hash::SHA1,
-        internal::{object::types::ObjectType, pack::entry::Entry},
-    };
-
-    use crate::internal::pack::Pack;
-
-    #[test]
-    fn test_encode() {
-        let (sender, receiver) = mpsc::channel();
-        let tmp = PathBuf::from("/tmp/.cache_temp");
-        let p = Pack::new(None, Some(1024 * 1024 * 1024 * 4), Some(tmp.clone()));
-        let handler = thread::spawn(move || {
-            p.encode(receiver).unwrap();
-        });
-        thread::spawn(move || {
-            for _ in 0..10 {
-                let entry = Entry {
-                    obj_type: ObjectType::Blob,
-                    data: Vec::new(),
-                    hash: SHA1::from_str("8ab686eafeb1f44702738c8b0f24f2567c36da6d").unwrap(),
-                };
-                sender.send(entry).unwrap();
-                thread::sleep(Duration::from_millis(500))
-            }
-        });
-        handler.join().unwrap();
-=======
     use std::io::Cursor;
 
     use crate::internal::pack::Pack;
@@ -226,6 +176,5 @@
         let mut p = Pack::new(None, Some(1024 * 20), None);
         let mut reader = Cursor::new(writter);
         p.decode(&mut reader).expect("pack file format error");
->>>>>>> fa4a0479
     }
 }